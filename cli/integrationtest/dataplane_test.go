//go:build integrationtest

package integrationtest

import (
	"bytes"
	"context"
	"crypto/md5"
	"crypto/sha256"
	"encoding/base64"
	"fmt"
	"io"
	"io/ioutil"
	"net/url"
	"os"
	"os/exec"
	"path"
	"strconv"
	"strings"
	"syscall"
	"testing"

	"github.com/microsoft/tyger/cli/internal/cmd"
	"github.com/microsoft/tyger/cli/internal/controlplane"
	"github.com/microsoft/tyger/cli/internal/dataplane"
	"github.com/rs/zerolog/log"
	"github.com/stretchr/testify/assert"
	"github.com/stretchr/testify/require"
)

func TestReadingWhileWriting(t *testing.T) {
	t.Parallel()

	bufferName := runTygerSucceeds(t, "buffer", "create")
	writeSasUri := runTygerSucceeds(t, "buffer", "access", bufferName, "--write")
	readSasUri := runTygerSucceeds(t, "buffer", "access", bufferName)

	// start the read process
	readCommand := exec.Command("tyger", "buffer", "read", readSasUri)
	readStdErr := &bytes.Buffer{}
	readCommand.Stderr = readStdErr
	outputHasher := sha256.New()
	readCommand.Stdout = outputHasher

	assert.NoError(t, readCommand.Start(), "read command failed to start")

	// start the write process
	writeCommand := exec.Command("tyger", "buffer", "write", writeSasUri)
	inputWriter, err := writeCommand.StdinPipe()
	require.NoError(t, err)

	writeStdErr := &bytes.Buffer{}
	writeCommand.Stderr = writeStdErr

	size := 293827382
	writeCommandErrChan := make(chan error)
	go func() {
		writeCommandErrChan <- writeCommand.Run()
	}()

	inputHasher := sha256.New()
	assert.NoError(t, cmd.Gen(int64(size), io.MultiWriter(inputWriter, inputHasher)), "failed to copy data to writer process")
	inputWriter.Close()

	assert.NoError(t, <-writeCommandErrChan, "write command failed")
	t.Log(writeStdErr.String())
	assert.Nil(t, readCommand.Wait(), "read command failed")
	t.Log(readStdErr.String())

	assert.Equal(t, inputHasher.Sum(nil), outputHasher.Sum(nil), "hashes do not match")
}

func TestAccessStringIsFile(t *testing.T) {
	t.Parallel()

	bufferName := runTygerSucceeds(t, "buffer", "create")
	writeSasUri := runTygerSucceeds(t, "buffer", "access", bufferName, "--write")
	readSasUri := runTygerSucceeds(t, "buffer", "access", bufferName)

	tempDir := t.TempDir()
	writeSasUriFile := path.Join(tempDir, "write-sas-uri.txt")
	readSasUriFile := path.Join(tempDir, "read-sas-uri.txt")

	require.Nil(t, ioutil.WriteFile(writeSasUriFile, []byte(writeSasUri), 0644))
	require.Nil(t, ioutil.WriteFile(readSasUriFile, []byte(readSasUri), 0644))

	payload := []byte("hello world")

	writeCommand := exec.Command("tyger", "buffer", "write", writeSasUriFile)
	writeCommand.Stdin = bytes.NewBuffer(payload)
	writeStdErr := bytes.NewBuffer(nil)
	writeCommand.Stderr = writeStdErr
	err := writeCommand.Run()
	t.Log(writeStdErr.String())
	require.Nil(t, err, "write command failed")

	readCommand := exec.Command("tyger", "buffer", "read", readSasUriFile)
	readStdErr := bytes.NewBuffer(nil)
	readCommand.Stderr = readStdErr
	output, err := readCommand.Output()
	t.Log(readStdErr.String())
	require.Nil(t, err, "read command failed")
	assert.Equal(t, payload, output)
}

func TestNamedPipes(t *testing.T) {
	t.Parallel()

	testCases := []struct {
		size int
	}{
		{size: 1 * 1024},
		{size: 20 * 1024 * 1024},
	}
	for _, tc := range testCases {
		tc := tc // snapshot for parallelism
		t.Run(strconv.Itoa(tc.size), func(t *testing.T) {
			t.Parallel()

			bufferName := runTygerSucceeds(t, "buffer", "create")
			writeSasUri := runTygerSucceeds(t, "buffer", "access", bufferName, "--write")
			readSasUri := runTygerSucceeds(t, "buffer", "access", bufferName)

			tempDir := t.TempDir()
			inputPipePath := path.Join(tempDir, "input-pipe")
			outputPipePath := path.Join(tempDir, "output-pipe")

			require.Nil(t, syscall.Mkfifo(inputPipePath, 0644))
			require.Nil(t, syscall.Mkfifo(outputPipePath, 0644))

			writeCommand := exec.Command("tyger", "buffer", "write", writeSasUri, "-i", inputPipePath)
			writeStdErr := bytes.NewBuffer(nil)
			writeCommand.Stderr = writeStdErr

			inputHash := make(chan []byte, 1)
			outputHash := make(chan []byte, 1)

			go func() {
				inputPipe, err := os.OpenFile(inputPipePath, os.O_WRONLY, 0644)
				require.NoError(t, err)
				defer inputPipe.Close()

				h := sha256.New()
				mw := io.MultiWriter(inputPipe, h)
				cmd.Gen(int64(tc.size), mw)
				inputHash <- h.Sum(nil)
			}()

			readCommand := exec.Command("tyger", "buffer", "read", readSasUri, "-o", outputPipePath)
			readStdErr := bytes.NewBuffer(nil)
			readCommand.Stderr = readStdErr

			go func() {
				outputPipe, err := os.OpenFile(outputPipePath, os.O_RDONLY, 0644)
				require.NoError(t, err)
				defer outputPipe.Close()

				h := sha256.New()
				io.Copy(h, outputPipe)
				outputHash <- h.Sum(nil)
			}()

			require.Nil(t, writeCommand.Start())
			require.Nil(t, readCommand.Start())

			err := writeCommand.Wait()
			t.Log(writeStdErr.String())
			require.Nil(t, err, "write command failed")

			err = readCommand.Wait()
			t.Log(readStdErr.String())
			require.Nil(t, err, "read command failed")

			assert.Equal(t, <-inputHash, <-outputHash, "hashes do not match")
		})
	}
}

func TestMissingContainer(t *testing.T) {
	t.Parallel()

	bufferName := runTygerSucceeds(t, "buffer", "create")
	readSasUri := runTygerSucceeds(t, "buffer", "access", bufferName)
	readSasUri = strings.ReplaceAll(readSasUri, bufferName, bufferName+"missing")

	_, err := exec.Command("tyger", "buffer", "read", readSasUri).Output()
	assert.NotNil(t, err)
	ee := err.(*exec.ExitError)
	errorString := string(ee.Stderr)

	assert.Contains(t, errorString, "Container validation failed")
}

func TestInvalidHashChain(t *testing.T) {
	t.Parallel()

	inputBufferId := runTygerSucceeds(t, "buffer", "create")
	writeSasUri := runTygerSucceeds(t, "buffer", "access", inputBufferId, "-w")

	// Calling buffer.write directly to make sure an invalid hash chain is generated.
	var proxyUri string
	if serviceInfo, err := controlplane.GetPersistedServiceInfo(); err == nil {
		proxyUri = serviceInfo.GetDataPlaneProxy()
	}

	inputReader := strings.NewReader("Hello")
	dataplane.Write(writeSasUri, proxyUri, dataplane.DefaultWriteDop, dataplane.DefaultBlockSize, inputReader, true)

	readSasUri := runTygerSucceeds(t, "buffer", "access", inputBufferId)

	_, stdErr, err := runTyger("buffer", "read", readSasUri)
	if err == nil {
		t.Fatal("Hash chain was valid")
	} else {
		assert.Contains(t, stdErr, "Hash chain mismatch")
	}
}

func TestHashChain(t *testing.T) {
	t.Parallel()

	inputBufferId := runTygerSucceeds(t, "buffer", "create")
	writeSasUri := runTygerSucceeds(t, "buffer", "access", inputBufferId, "-w")

	payload := []byte("hello world")
	writeCommand := exec.Command("tyger", "buffer", "write", writeSasUri)
	writeCommand.Stdin = bytes.NewBuffer(payload)
	writeStdErr := bytes.NewBuffer(nil)
	writeCommand.Stderr = writeStdErr
	err := writeCommand.Run()

	require.Nil(t, err, "write command failed")

	readSasUri := runTygerSucceeds(t, "buffer", "access", inputBufferId)

	// Direct call to the read code in order to get the headers
	var proxyUri string
	if serviceInfo, err := controlplane.GetPersistedServiceInfo(); err == nil {
		proxyUri = serviceInfo.GetDataPlaneProxy()
	}

	httpClient, err := dataplane.CreateHttpClient(proxyUri)
	if err != nil {
		t.Fatal("Failed to create http client")
	}
	container, err := dataplane.ValidateContainer(readSasUri, httpClient)
	if err != nil {
		t.Fatal("Container validation failed")
	}

	blobUri := container.GetBlobUri(0)

	ctx := log.With().Str("operation", "buffer read").Logger().WithContext(context.Background())
	var finalBlobNumber int64 = -1
	respData, err := dataplane.WaitForBlobAndDownload(ctx, dataplane.NewClientWithLoggingContext(ctx, httpClient), blobUri, 0, &finalBlobNumber)

	// Calculate the MD5 hash chain for this block
	md5Hash := md5.Sum(payload)
	encodedMD5Hash := base64.StdEncoding.EncodeToString(md5Hash[:])
	md5HashChain := md5.Sum([]byte(dataplane.EncodedMD5HashChainInitalValue + encodedMD5Hash))
	encodedMD5HashChain := base64.StdEncoding.EncodeToString(md5HashChain[:])

	md5ChainHeader := respData.Header.Get("x-ms-meta-cumulative_md5_chain")

	assert.Equal(t, encodedMD5HashChain, md5ChainHeader)
}

func TestRunningFromPowershellRaisesWarning(t *testing.T) {
	t.Parallel()

	corruptionWarning := "PowerShell I/O redirection may corrupt binary data"

	bufferId := runTygerSucceeds(t, "buffer", "create")

	cmd := exec.Command("pwsh", "-Command", fmt.Sprintf("tyger buffer write %s", bufferId))
	cmd.Stdin = bytes.NewBuffer([]byte("hello world"))
	stdErrBuffer := bytes.NewBuffer(nil)
	cmd.Stderr = stdErrBuffer

	assert.Nil(t, cmd.Run())
	assert.Contains(t, stdErrBuffer.String(), corruptionWarning)

	cmd = exec.Command("tyger", "buffer", "read", bufferId)
	stdErrBuffer = bytes.NewBuffer(nil)
	cmd.Stderr = stdErrBuffer

	assert.Nil(t, cmd.Run())
	assert.NotContains(t, stdErrBuffer.String(), corruptionWarning)
}

<<<<<<< HEAD
func TestBlobURLGeneration(t *testing.T) {
	t.Parallel()

	url, _ := url.Parse("")
	container := &dataplane.Container{URL: url}

	assert.Equal(t, "00/000", container.GetBlobUri(0x000))
	assert.Equal(t, "00/FFF", container.GetBlobUri(0xFFF))

	assert.Equal(t, "01/000", container.GetBlobUri(0x1000))
	assert.Equal(t, "01/FFF", container.GetBlobUri(0x1FFF))

	assert.Equal(t, "02/00/000", container.GetBlobUri(0x2000))
	assert.Equal(t, "02/01/FFF", container.GetBlobUri(0x3FFF))

	assert.Equal(t, "03/00/000", container.GetBlobUri(0x4000))
	assert.Equal(t, "03/03/FFF", container.GetBlobUri(0x7FFF))

	assert.Equal(t, "04/00/000", container.GetBlobUri(0x8000))
	assert.Equal(t, "04/07/FFF", container.GetBlobUri(0xFFFF))

	assert.Equal(t, "05/00/000", container.GetBlobUri(0x10000))
	assert.Equal(t, "05/0F/FFF", container.GetBlobUri(0x1FFFF))

	assert.Equal(t, "06/00/000", container.GetBlobUri(0x20000))
	assert.Equal(t, "06/1F/FFF", container.GetBlobUri(0x3FFFF))

	assert.Equal(t, "07/00/000", container.GetBlobUri(0x40000))
	assert.Equal(t, "07/3F/FFF", container.GetBlobUri(0x7FFFF))

	assert.Equal(t, "08/00/000", container.GetBlobUri(0x80000))
	assert.Equal(t, "08/7F/FFF", container.GetBlobUri(0xFFFFF))

	assert.Equal(t, "09/00/000", container.GetBlobUri(0x100000))
	assert.Equal(t, "09/FF/FFF", container.GetBlobUri(0x1FFFFF))

	assert.Equal(t, "0A/00/00/000", container.GetBlobUri(0x200000))
	assert.Equal(t, "0A/01/FF/FFF", container.GetBlobUri(0x3FFFFF))

	assert.Equal(t, "0B/00/00/000", container.GetBlobUri(0x400000))
	assert.Equal(t, "0B/03/FF/FFF", container.GetBlobUri(0x7FFFFF))

	assert.Equal(t, "0C/00/00/000", container.GetBlobUri(0x800000))
	assert.Equal(t, "0C/07/FF/FFF", container.GetBlobUri(0xFFFFFF))

	assert.Equal(t, "0D/00/00/000", container.GetBlobUri(0x1000000))
	assert.Equal(t, "0D/0F/FF/FFF", container.GetBlobUri(0x1FFFFFF))

	assert.Equal(t, "0E/00/00/000", container.GetBlobUri(0x2000000))
	assert.Equal(t, "0E/1F/FF/FFF", container.GetBlobUri(0x3FFFFFF))

	assert.Equal(t, "0F/00/00/000", container.GetBlobUri(0x4000000))
	assert.Equal(t, "0F/3F/FF/FFF", container.GetBlobUri(0x7FFFFFF))

	assert.Equal(t, "10/00/00/000", container.GetBlobUri(0x8000000))
	assert.Equal(t, "10/7F/FF/FFF", container.GetBlobUri(0xFFFFFFF))

	assert.Equal(t, "11/00/00/000", container.GetBlobUri(0x10000000))
	assert.Equal(t, "11/FF/FF/FFF", container.GetBlobUri(0x1FFFFFFF))
=======
func TestBufferDoubleWriteFailure(t *testing.T) {
	t.Parallel()

	inputBufferId := runTygerSucceeds(t, "buffer", "create")
	inputSasUri := runTygerSucceeds(t, "buffer", "access", inputBufferId, "-w")

	runCommandSuceeds(t, "sh", "-c", fmt.Sprintf(`echo "Hello" | tyger buffer write "%s"`, inputSasUri))

	_, _, err := runCommand("sh", "-c", fmt.Sprintf(`echo "Hello" | tyger buffer write "%s"`, inputSasUri))
	require.Error(t, err, "Second call to buffer write succeeded")

	var exitError *exec.ExitError
	require.ErrorAs(t, err, &exitError)
	require.NotEqual(t, 0, exitError.ExitCode(), "Second call to buffer write had unexpected exit code")
>>>>>>> 0944f811
}<|MERGE_RESOLUTION|>--- conflicted
+++ resolved
@@ -288,7 +288,6 @@
 	assert.NotContains(t, stdErrBuffer.String(), corruptionWarning)
 }
 
-<<<<<<< HEAD
 func TestBlobURLGeneration(t *testing.T) {
 	t.Parallel()
 
@@ -348,7 +347,8 @@
 
 	assert.Equal(t, "11/00/00/000", container.GetBlobUri(0x10000000))
 	assert.Equal(t, "11/FF/FF/FFF", container.GetBlobUri(0x1FFFFFFF))
-=======
+}
+  
 func TestBufferDoubleWriteFailure(t *testing.T) {
 	t.Parallel()
 
@@ -363,5 +363,4 @@
 	var exitError *exec.ExitError
 	require.ErrorAs(t, err, &exitError)
 	require.NotEqual(t, 0, exitError.ExitCode(), "Second call to buffer write had unexpected exit code")
->>>>>>> 0944f811
 }