module github.com/microsoft/tyger/cli

go 1.21

require (
	dario.cat/mergo v1.0.0
	github.com/Azure/azure-sdk-for-go/sdk/azcore v1.9.0
	github.com/Azure/azure-sdk-for-go/sdk/azidentity v1.4.0
	github.com/Azure/azure-sdk-for-go/sdk/resourcemanager/authorization/armauthorization/v2 v2.1.1
	github.com/Azure/azure-sdk-for-go/sdk/resourcemanager/containerservice/armcontainerservice/v4 v4.3.0
	github.com/Azure/azure-sdk-for-go/sdk/resourcemanager/monitor/armmonitor v0.11.0
	github.com/Azure/azure-sdk-for-go/sdk/resourcemanager/msi/armmsi v1.2.0
	github.com/Azure/azure-sdk-for-go/sdk/resourcemanager/operationalinsights/armoperationalinsights v1.1.1
	github.com/Azure/azure-sdk-for-go/sdk/resourcemanager/postgresql/armpostgresqlflexibleservers/v4 v4.0.0-beta.3
	github.com/Azure/azure-sdk-for-go/sdk/resourcemanager/resources/armresources v1.1.1
	github.com/Azure/azure-sdk-for-go/sdk/resourcemanager/resources/armsubscriptions v1.2.0
	github.com/Azure/azure-sdk-for-go/sdk/resourcemanager/storage/armstorage v1.4.0
	github.com/AzureAD/microsoft-authentication-library-for-go v1.2.0
	github.com/IGLOU-EU/go-wildcard/v2 v2.0.2
	github.com/andreyvit/diff v0.0.0-20170406064948-c7f18ee00883
	github.com/docker/docker v24.0.7+incompatible
	github.com/eiannone/keyboard v0.0.0-20220611211555-0d226195f203
	github.com/erikgeiser/promptkit v0.9.0
	github.com/fatih/color v1.15.0
	github.com/getkin/kin-openapi v0.115.0
	github.com/go-chi/chi/v5 v5.0.10
	github.com/golang-jwt/jwt/v5 v5.0.0
	github.com/google/uuid v1.3.1
	github.com/hashicorp/go-cleanhttp v0.5.2
	github.com/hashicorp/go-retryablehttp v0.7.4
	github.com/knadh/koanf/parsers/yaml v0.1.0
	github.com/knadh/koanf/providers/file v0.1.0
	github.com/knadh/koanf/v2 v2.0.1
	github.com/mattn/go-ieproxy v0.0.11
	github.com/mitchellh/mapstructure v1.5.0
	github.com/mittwald/go-helm-client v0.12.5
	github.com/spf13/cobra v1.7.0
	github.com/stretchr/testify v1.8.4
	go.opentelemetry.io/otel v1.19.0
	helm.sh/helm/v3 v3.13.2
	k8s.io/api v0.28.2
	k8s.io/apimachinery v0.28.2
	k8s.io/client-go v0.28.2
	sigs.k8s.io/yaml v1.3.0
)

require (
	github.com/AdaLogics/go-fuzz-headers v0.0.0-20230811130428-ced1acdcaa24 // indirect
	github.com/Azure/azure-sdk-for-go/sdk/internal v1.5.0 // indirect
	github.com/Azure/go-ansiterm v0.0.0-20230124172434-306776ec8161 // indirect
	github.com/BurntSushi/toml v1.3.2 // indirect
	github.com/MakeNowJust/heredoc v1.0.0 // indirect
	github.com/Masterminds/goutils v1.1.1 // indirect
	github.com/Masterminds/semver/v3 v3.2.1 // indirect
	github.com/Masterminds/sprig/v3 v3.2.3 // indirect
	github.com/Masterminds/squirrel v1.5.4 // indirect
	github.com/Microsoft/hcsshim v0.11.4 // indirect
	github.com/asaskevich/govalidator v0.0.0-20230301143203-a9d515a09cc2 // indirect
	github.com/atotto/clipboard v0.1.4 // indirect
	github.com/aymanbagabas/go-osc52/v2 v2.0.1 // indirect
	github.com/beorn7/perks v1.0.1 // indirect
	github.com/cespare/xxhash/v2 v2.2.0 // indirect
	github.com/chai2010/gettext-go v1.0.2 // indirect
	github.com/charmbracelet/bubbles v0.16.1 // indirect
	github.com/charmbracelet/bubbletea v0.24.2 // indirect
	github.com/charmbracelet/lipgloss v0.8.0 // indirect
	github.com/containerd/console v1.0.4-0.20230313162750-1ae8d489ac81 // indirect
	github.com/containerd/containerd v1.7.11 // indirect
	github.com/containerd/log v0.1.0 // indirect
	github.com/cyphar/filepath-securejoin v0.2.4 // indirect
	github.com/distribution/reference v0.5.0 // indirect
	github.com/docker/cli v24.0.6+incompatible // indirect
	github.com/docker/distribution v2.8.3+incompatible // indirect
	github.com/docker/docker-credential-helpers v0.8.0 // indirect
	github.com/docker/go-connections v0.4.0 // indirect
	github.com/docker/go-metrics v0.0.1 // indirect
	github.com/docker/go-units v0.5.0 // indirect
	github.com/emicklei/go-restful/v3 v3.11.0 // indirect
	github.com/evanphx/json-patch v5.7.0+incompatible // indirect
	github.com/exponent-io/jsonpath v0.0.0-20210407135951-1de76d718b3f // indirect
	github.com/felixge/httpsnoop v1.0.3 // indirect
	github.com/fsnotify/fsnotify v1.6.0 // indirect
	github.com/go-errors/errors v1.5.1 // indirect
	github.com/go-gorp/gorp/v3 v3.1.0 // indirect
	github.com/go-logr/logr v1.2.4 // indirect
	github.com/go-logr/stdr v1.2.2 // indirect
	github.com/go-openapi/jsonpointer v0.20.0 // indirect
	github.com/go-openapi/jsonreference v0.20.2 // indirect
	github.com/go-openapi/swag v0.22.4 // indirect
	github.com/gobwas/glob v0.2.3 // indirect
	github.com/golang/protobuf v1.5.3 // indirect
	github.com/google/btree v1.1.2 // indirect
	github.com/google/gnostic-models v0.6.8 // indirect
	github.com/google/go-cmp v0.5.9 // indirect
	github.com/google/gofuzz v1.2.0 // indirect
	github.com/google/shlex v0.0.0-20191202100458-e7afc7fbc510 // indirect
	github.com/gorilla/mux v1.8.0 // indirect
	github.com/gosuri/uitable v0.0.4 // indirect
	github.com/gregjones/httpcache v0.0.0-20190611155906-901d90724c79 // indirect
	github.com/hashicorp/errwrap v1.1.0 // indirect
	github.com/hashicorp/go-hclog v1.2.0 // indirect
	github.com/hashicorp/go-multierror v1.1.1 // indirect
	github.com/huandu/xstrings v1.4.0 // indirect
	github.com/imdario/mergo v0.3.16 // indirect
	github.com/invopop/yaml v0.1.0 // indirect
	github.com/jmoiron/sqlx v1.3.5 // indirect
	github.com/josharian/intern v1.0.0 // indirect
	github.com/json-iterator/go v1.1.12 // indirect
	github.com/klauspost/compress v1.17.0 // indirect
	github.com/knadh/koanf/maps v0.1.1 // indirect
	github.com/lann/builder v0.0.0-20180802200727-47ae307949d0 // indirect
	github.com/lann/ps v0.0.0-20150810152359-62de8c46ede0 // indirect
	github.com/lib/pq v1.10.9 // indirect
	github.com/liggitt/tabwriter v0.0.0-20181228230101-89fcab3d43de // indirect
	github.com/lucasb-eyer/go-colorful v1.2.0 // indirect
	github.com/mailru/easyjson v0.7.7 // indirect
	github.com/mattn/go-colorable v0.1.13 // indirect
	github.com/mattn/go-isatty v0.0.19 // indirect
	github.com/mattn/go-localereader v0.0.1 // indirect
	github.com/mattn/go-runewidth v0.0.15 // indirect
	github.com/matttproud/golang_protobuf_extensions v1.0.4 // indirect
	github.com/mitchellh/copystructure v1.2.0 // indirect
	github.com/mitchellh/go-wordwrap v1.0.1 // indirect
	github.com/mitchellh/reflectwalk v1.0.2 // indirect
	github.com/moby/locker v1.0.1 // indirect
	github.com/moby/spdystream v0.2.0 // indirect
	github.com/moby/term v0.5.0 // indirect
	github.com/modern-go/concurrent v0.0.0-20180306012644-bacd9c7ef1dd // indirect
	github.com/modern-go/reflect2 v1.0.2 // indirect
	github.com/mohae/deepcopy v0.0.0-20170929034955-c48cc78d4826 // indirect
	github.com/monochromegane/go-gitignore v0.0.0-20200626010858-205db1a8cc00 // indirect
	github.com/morikuni/aec v1.0.0 // indirect
	github.com/muesli/ansi v0.0.0-20230316100256-276c6243b2f6 // indirect
	github.com/muesli/cancelreader v0.2.2 // indirect
	github.com/muesli/reflow v0.3.0 // indirect
	github.com/muesli/termenv v0.15.2 // indirect
	github.com/munnerz/goautoneg v0.0.0-20191010083416-a7dc8b61c822 // indirect
	github.com/opencontainers/go-digest v1.0.0 // indirect
	github.com/opencontainers/image-spec v1.1.0-rc5 // indirect
	github.com/perimeterx/marshmallow v1.1.4 // indirect
	github.com/peterbourgon/diskv v2.0.1+incompatible // indirect
	github.com/pkg/errors v0.9.1 // indirect
	github.com/prometheus/client_golang v1.17.0 // indirect
	github.com/prometheus/client_model v0.4.1-0.20230718164431-9a2bf3000d16 // indirect
	github.com/prometheus/common v0.44.0 // indirect
	github.com/prometheus/procfs v0.12.0 // indirect
	github.com/rivo/uniseg v0.4.4 // indirect
	github.com/rubenv/sql-migrate v1.5.2 // indirect
	github.com/russross/blackfriday/v2 v2.1.0 // indirect
	github.com/shopspring/decimal v1.3.1 // indirect
	github.com/sirupsen/logrus v1.9.3 // indirect
	github.com/spf13/cast v1.5.1 // indirect
	github.com/xeipuuv/gojsonpointer v0.0.0-20190905194746-02993c407bfb // indirect
	github.com/xeipuuv/gojsonreference v0.0.0-20180127040603-bd5ef7bd5415 // indirect
	github.com/xeipuuv/gojsonschema v1.2.0 // indirect
	github.com/xlab/treeprint v1.2.0 // indirect
	go.opentelemetry.io/contrib/instrumentation/net/http/otelhttp v0.45.0 // indirect
	go.opentelemetry.io/otel/metric v1.19.0 // indirect
	go.opentelemetry.io/otel/trace v1.19.0 // indirect
	go.starlark.net v0.0.0-20230925163745-10651d5192ab // indirect
<<<<<<< HEAD
	golang.org/x/crypto v0.14.0 // indirect
	golang.org/x/exp v0.0.0-20231110203233-9a3e6036ecaa // indirect
=======
	golang.org/x/crypto v0.17.0 // indirect
>>>>>>> 052e0f90
	golang.org/x/net v0.17.0 // indirect
	golang.org/x/oauth2 v0.12.0 // indirect
	golang.org/x/sync v0.3.0 // indirect
	golang.org/x/term v0.15.0 // indirect
	golang.org/x/text v0.14.0 // indirect
	golang.org/x/time v0.3.0 // indirect
	google.golang.org/appengine v1.6.8 // indirect
	google.golang.org/genproto/googleapis/rpc v0.0.0-20231002182017-d307bd883b97 // indirect
	google.golang.org/grpc v1.58.3 // indirect
	google.golang.org/protobuf v1.31.0 // indirect
	gopkg.in/yaml.v2 v2.4.0 // indirect
	gopkg.in/yaml.v3 v3.0.1 // indirect
	k8s.io/apiextensions-apiserver v0.28.2 // indirect
	k8s.io/apiserver v0.28.2 // indirect
	k8s.io/cli-runtime v0.28.2 // indirect
	k8s.io/component-base v0.28.2 // indirect
	k8s.io/klog/v2 v2.100.1 // indirect
	k8s.io/kube-openapi v0.0.0-20230928205116-a78145627833 // indirect
	k8s.io/kubectl v0.28.2 // indirect
	k8s.io/utils v0.0.0-20230726121419-3b25d923346b // indirect
	oras.land/oras-go v1.2.4 // indirect
	sigs.k8s.io/json v0.0.0-20221116044647-bc3834ca7abd // indirect
	sigs.k8s.io/kustomize/api v0.14.0 // indirect
	sigs.k8s.io/kustomize/kyaml v0.14.3 // indirect
	sigs.k8s.io/structured-merge-diff/v4 v4.3.0 // indirect
)

require (
	github.com/alecthomas/units v0.0.0-20211218093645-b94a6e3cc137
	github.com/davecgh/go-spew v1.1.1 // indirect
	github.com/gogo/protobuf v1.3.2 // indirect
	github.com/inconshreveable/mousetrap v1.1.0 // indirect
	github.com/kaz-yamam0t0/go-timeparser v0.0.3
	github.com/kylelemons/godebug v1.1.0 // indirect
	github.com/libp2p/go-buffer-pool v0.1.0
	github.com/mitchellh/go-ps v1.0.0
	github.com/pkg/browser v0.0.0-20210911075715-681adbf594b8 // indirect
	github.com/pmezard/go-difflib v1.0.0 // indirect
	github.com/rs/zerolog v1.31.0
	github.com/sergi/go-diff v1.2.0 // indirect
	github.com/spf13/pflag v1.0.5
	github.com/thediveo/enumflag v0.10.1
<<<<<<< HEAD
	golang.org/x/sys v0.14.0
=======
	golang.org/x/sys v0.15.0
>>>>>>> 052e0f90
	gopkg.in/inf.v0 v0.9.1 // indirect
)<|MERGE_RESOLUTION|>--- conflicted
+++ resolved
@@ -158,12 +158,8 @@
 	go.opentelemetry.io/otel/metric v1.19.0 // indirect
 	go.opentelemetry.io/otel/trace v1.19.0 // indirect
 	go.starlark.net v0.0.0-20230925163745-10651d5192ab // indirect
-<<<<<<< HEAD
-	golang.org/x/crypto v0.14.0 // indirect
+	golang.org/x/crypto v0.17.0 // indirect
 	golang.org/x/exp v0.0.0-20231110203233-9a3e6036ecaa // indirect
-=======
-	golang.org/x/crypto v0.17.0 // indirect
->>>>>>> 052e0f90
 	golang.org/x/net v0.17.0 // indirect
 	golang.org/x/oauth2 v0.12.0 // indirect
 	golang.org/x/sync v0.3.0 // indirect
@@ -206,10 +202,6 @@
 	github.com/sergi/go-diff v1.2.0 // indirect
 	github.com/spf13/pflag v1.0.5
 	github.com/thediveo/enumflag v0.10.1
-<<<<<<< HEAD
-	golang.org/x/sys v0.14.0
-=======
 	golang.org/x/sys v0.15.0
->>>>>>> 052e0f90
 	gopkg.in/inf.v0 v0.9.1 // indirect
 )